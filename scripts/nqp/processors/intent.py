from __future__ import annotations

import logging
from typing import Optional, Type

from snecs.typedefs import EntityID

from scripts.engine.core import chronicle, state, utility, world
from scripts.engine.core.ui import ui
from scripts.engine.internal import debug, library
from scripts.engine.internal.action import Skill
from scripts.engine.internal.component import Knowledge, Position
from scripts.engine.internal.constant import (
    Direction,
    DirectionType,
    GameState,
    InputIntent,
    InputIntentType,
    TargetingMethod,
    UIElement,
)
from scripts.engine.world_objects.tile import Tile
from scripts.nqp import command

__all__ = ["process_intent"]

from scripts.nqp.ui_elements.actor_info import ActorInfo
from scripts.nqp.ui_elements.dungen_viewer import DungenViewer
from scripts.nqp.ui_elements.camera import camera


def process_intent(intent: InputIntentType, game_state: GameState):
    """
    Process the intent in the context of the game state. Intents are game state sensitive.
    """
    _process_stateless_intents(intent)

    if game_state == GameState.GAME_MAP:
        _process_game_map_intents(intent)
    elif game_state == GameState.TARGETING:
        _process_targeting_mode_intents(intent)
    elif game_state == GameState.MENU:
        _process_menu_intents(intent)


def _process_stateless_intents(intent: InputIntentType):
    """
    Process intents that don't rely on game state.
    """
    ## Activate Debug
    if intent == InputIntent.DEBUG_TOGGLE:
        # F1
        if debug.is_fps_visible():
            debug.set_fps_visibility(False)
        else:
            debug.set_fps_visibility(True)

    ## Refresh Library Data
    elif intent == InputIntent.REFRESH_DATA:
        # TODO - move to a command in the console.
        library.refresh_library()

    ## Activate data editor
    # TODO - have this trigger dev console and move skill editor to a command in the console.
    elif intent == InputIntent.DUNGEON_DEV_VIEW:
        # F5
        if ui.element_is_visible(UIElement.DUNGEN_VIEWER):
            ui.set_element_visibility(UIElement.DUNGEN_VIEWER, False)
            state.set_new(state.get_previous())
        else:
            if ui.has_element(UIElement.DUNGEN_VIEWER):
                dungen_viewer = ui.get_element(UIElement.DUNGEN_VIEWER)

            else:
                dungen_viewer = DungenViewer(command.get_element_rect(UIElement.DUNGEN_VIEWER), ui.get_gui_manager())
                ui.register_element(UIElement.DUNGEN_VIEWER, dungen_viewer)

            ui.set_element_visibility(UIElement.DUNGEN_VIEWER, True)
            dungen_viewer.refresh_viewer()
            state.set_new(GameState.MENU)

    elif intent == InputIntent.DEV_TOGGLE:
        # F2
        pass

    elif intent == InputIntent.BURST_PROFILE:
        # F3
        debug.enable_profiling(120)

    elif intent == InputIntent.TOGGLE_UI:
        # F6

        # toggle message log
        if ui.has_element(UIElement.MESSAGE_LOG):
            if ui.element_is_visible(UIElement.MESSAGE_LOG):
                ui.set_element_visibility(UIElement.MESSAGE_LOG, False)
            else:
                ui.set_element_visibility(UIElement.MESSAGE_LOG, True)

        # toggle skill bar
        if ui.has_element(UIElement.SKILL_BAR):
            if ui.element_is_visible(UIElement.SKILL_BAR):
                ui.set_element_visibility(UIElement.SKILL_BAR, False)
            else:
                ui.set_element_visibility(UIElement.SKILL_BAR, True)

    elif intent == InputIntent.TEST:
        # F12
        breakpoint()


def _process_game_map_intents(intent: InputIntentType):
    """
    Process intents for the player turn game state.
    """
    player = world.get_player()
    position = world.get_entitys_component(player, Position)

    possible_move_intents = [InputIntent.DOWN, InputIntent.UP, InputIntent.LEFT, InputIntent.RIGHT]
    possible_skill_intents = [
        InputIntent.SKILL0,
        InputIntent.SKILL1,
        InputIntent.SKILL2,
        InputIntent.SKILL3,
        InputIntent.SKILL4,
        InputIntent.SKILL5,
    ]

    ## Player movement
    if intent in possible_move_intents and position:
        direction = _get_pressed_direction(intent)
        target_tile = world.get_tile((position.x, position.y))
        move = world.get_known_skill(player, "Move")
        if direction in move.target_directions:
            _process_skill_use(player, move, target_tile, direction)

    ## Use a skill
    elif intent in possible_skill_intents and position:
        skill_name = _get_pressed_skills_name(intent)
        current_tile = world.get_tile((position.x, position.y))

        if skill_name:
            # is skill ready to use
            if world.can_use_skill(player, skill_name):
                skill = world.get_known_skill(player, skill_name)

                if skill:
                    # if auto targeting use the skill
                    if skill.targeting_method == TargetingMethod.AUTO:
                        # pass centre as it doesnt matter, the skill will pick the right direction
                        _process_skill_use(player, skill, current_tile, Direction.CENTRE)
                    else:
<<<<<<< HEAD
                        # trigger targeting overlay
                        pass

    ## Show actor info - we're in GAMEMAP so it cant be visible
=======
                        # # trigger targeting overlay
                        pass
                        # state.set_new(GameState.TARGETING)
                        # state.set_active_skill(skill_name)
                        # if ui.has_element(UIElement.CAMERA):
                        #     camera = ui.get_element(UIElement.CAMERA)
                        #     camera.update_targeting_overlay(True, skill_name)

    ## Show actor info - we're in GAME_MAP so it cant be visible
>>>>>>> 8a3b0793
    elif intent == InputIntent.ACTOR_INFO_TOGGLE:
        # show
        state.set_new(GameState.MENU)
        actor_info = ActorInfo(command.get_element_rect(UIElement.ACTOR_INFO), ui.get_gui_manager())
        ui.register_element(UIElement.ACTOR_INFO, actor_info)
        ui.set_element_visibility(UIElement.ACTOR_INFO, True)

    elif intent == InputIntent.EXIT:
        command.exit_game()


def _process_targeting_mode_intents(intent):
    """
    Process intents for the player turn game state.
    """
    player = world.get_player()
    position = world.get_entitys_component(player, Position)
    active_skill_name = state.get_active_skill()
    skill = world.get_known_skill(player, active_skill_name)

    possible_skill_intents = [
        InputIntent.SKILL0,
        InputIntent.SKILL1,
        InputIntent.SKILL2,
        InputIntent.SKILL3,
        InputIntent.SKILL4,
        InputIntent.SKILL5,
    ]

    ## Cancel use
    if intent == InputIntent.CANCEL:
        # go back to previous state
        state.set_new(state.get_previous())

    ## Select new skill
    elif intent in possible_skill_intents:
        pressed_skill_name = _get_pressed_skills_name(intent)

        if pressed_skill_name:

            # if skill pressed doesn't match skill already being targeted
            if pressed_skill_name != active_skill_name:
                # reactivate targeting mode with the new skill
                if world.can_use_skill(player, pressed_skill_name):
                    state.set_active_skill(pressed_skill_name)

    ## Use skill
    elif intent.upper() in utility.get_class_members(Direction):
        direction = _get_pressed_direction(intent)
        if position and skill and direction:
            outermost = position.get_outermost(direction)
            tile = world.get_tile((outermost[0] + direction[0], outermost[1] + direction[1]))
            if tile:
                # we already checked if we could use the skill before activating the targeting mode
                _process_skill_use(player, skill, tile, direction)

                # resume previous state
                state.set_new(state.get_previous())
                ui.update_targeting_overlay(False)


def _process_menu_intents(intent):
    ## Exit current menu
    if intent == InputIntent.ACTOR_INFO_TOGGLE:
        state.set_new(state.get_previous())
        if ui.has_element(UIElement.ACTOR_INFO):
            ui.set_element_visibility(UIElement.ACTOR_INFO, False)


################## HELPER FUNCTIONS ############################


def _process_skill_use(player: EntityID, skill: Type[Skill], target_tile: Tile, direction: DirectionType):
    """
    Process the use of specified skill. Wrapper for actions needed to handle a full skill use. Assumed
    'can_use_skill' already completed.
    """
    # get players starting position for camera updates
    pos = world.get_entitys_component(player, Position)
    start_pos = pos.x, pos.y

    if world.use_skill(player, skill, target_tile, direction):
        world.pay_resource_cost(player, skill.resource_type, skill.resource_cost)
        world.set_skill_on_cooldown(player, skill.__class__.__name__, skill.base_cooldown)
        chronicle.end_turn(player, skill.time_cost)

        # update camera if position changes
        try:
            if (pos.x, pos.y) != start_pos:
                #ui.get_element(UIElement.CAMERA).set_target((pos.x, pos.y))
                camera.set_target((pos.x, pos.y))
        except KeyError:
            logging.warning("Process skill use: tried to call camera but not init`d.")


def _get_pressed_direction(intent: InputIntentType) -> DirectionType:
    """
    Get the value of the directions pressed. Returns as (x, y). Values are ints between -1 and 1.
    """

    if intent == InputIntent.UP:
        direction = Direction.UP
    elif intent == InputIntent.UP_RIGHT:
        direction = Direction.UP_RIGHT
    elif intent == InputIntent.UP_LEFT:
        direction = Direction.UP_LEFT
    elif intent == InputIntent.RIGHT:
        direction = Direction.RIGHT
    elif intent == InputIntent.LEFT:
        direction = Direction.LEFT
    elif intent == InputIntent.DOWN:
        direction = Direction.DOWN
    elif intent == InputIntent.DOWN_RIGHT:
        direction = Direction.DOWN_RIGHT
    elif intent == InputIntent.DOWN_LEFT:
        direction = Direction.DOWN_LEFT
    else:
        direction = Direction.CENTRE

    return direction


def _get_pressed_skills_name(intent: InputIntentType) -> Optional[str]:
    """
    Get the pressed skill number. Returns value of skill number pressed. If not found returns None.
    """
    player = world.get_player()
    skill_name = None

    if player:
        skills = world.get_entitys_component(player, Knowledge)

        if skills:
            skill_order = skills.skill_order

            try:
                if intent == InputIntent.SKILL0:
                    skill_name = skill_order[0]
                elif intent == InputIntent.SKILL1:
                    skill_name = skill_order[1]
                elif intent == InputIntent.SKILL2:
                    skill_name = skill_order[2]
                elif intent == InputIntent.SKILL3:
                    skill_name = skill_order[3]
                elif intent == InputIntent.SKILL4:
                    skill_name = skill_order[4]
            except IndexError:
                logging.warning(f"_get_pressed_skills_name: Tried to use skill {intent} but no skill in that slot.")
    return skill_name<|MERGE_RESOLUTION|>--- conflicted
+++ resolved
@@ -150,22 +150,10 @@
                         # pass centre as it doesnt matter, the skill will pick the right direction
                         _process_skill_use(player, skill, current_tile, Direction.CENTRE)
                     else:
-<<<<<<< HEAD
                         # trigger targeting overlay
                         pass
 
     ## Show actor info - we're in GAMEMAP so it cant be visible
-=======
-                        # # trigger targeting overlay
-                        pass
-                        # state.set_new(GameState.TARGETING)
-                        # state.set_active_skill(skill_name)
-                        # if ui.has_element(UIElement.CAMERA):
-                        #     camera = ui.get_element(UIElement.CAMERA)
-                        #     camera.update_targeting_overlay(True, skill_name)
-
-    ## Show actor info - we're in GAME_MAP so it cant be visible
->>>>>>> 8a3b0793
     elif intent == InputIntent.ACTOR_INFO_TOGGLE:
         # show
         state.set_new(GameState.MENU)
