--- conflicted
+++ resolved
@@ -151,11 +151,7 @@
                     if skill.targeting_method == TargetingMethod.AUTO:
                         # pass centre as it doesnt matter, the skill will pick the right direction
                         _process_skill_use(player, skill, current_tile, Direction.CENTRE)
-<<<<<<< HEAD
-                    elif skill.targeting_method == TargetingMethod.TILE:
-=======
                     elif skill.targeting_method in [TargetingMethod.TILE, TargetingMethod.LINE_OF_SIGHT]:
->>>>>>> 6b35521c
                         # trigger targeting overlay
                         state.set_new(GameState.TARGETING)
                         state.set_active_skill(skill_name)
