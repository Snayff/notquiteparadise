--- conflicted
+++ resolved
@@ -47,13 +47,8 @@
             ## Activate Actor Info Menu
             x, y = event.tile_pos
             # get entity on tile
-<<<<<<< HEAD
-            for entity, (position, *other) in world.get_components([Position, IsActor]):
-                if (x, y) in position:
-=======
-            for entity, (position, *other) in world.get_components([Position, IsActor]):  # type: ignore
-                if position.x == x and position.y == y:  # type: ignore
->>>>>>> a8a4ee35
+            for entity, (position, *other) in world.get_components([Position, IsActor]): # type: ignore
+                if (x, y) in position: # type: ignore
                     # found entity, set to selected
                     actor_info: ActorInfo = ui.get_element(UIElement.ACTOR_INFO)
                     actor_info.set_entity(entity)
@@ -136,6 +131,7 @@
         possible_moves = [Direction.UP, Direction.DOWN, Direction.LEFT, Direction.RIGHT]
         if direction in possible_moves:
             _process_skill_use(player, Move, target_tile, direction)
+
 
     ## Use a skill
     elif intent in possible_skill_intents and position:
