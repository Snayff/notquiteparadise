from __future__ import annotations

import logging
<<<<<<< HEAD
from typing import TYPE_CHECKING

=======
from abc import ABC, abstractmethod
from typing import TYPE_CHECKING, Iterator
import collections
>>>>>>> be10a10a
from snecs.typedefs import EntityID

from scripts.engine import library, world
from scripts.engine.action import Skill, properties_set_by_data
from scripts.engine.component import Aesthetic, Position
from scripts.engine.core.constants import (
    DamageType,
    DirectionType,
    PrimaryStat,
    Shape,
)
from scripts.engine.effect import (
    ApplyAfflictionEffect,
    DamageEffect,
    Effect,
    MoveActorEffect,
    ReduceSkillCooldownEffect,
)
from scripts.engine.world_objects.tile import Tile

if TYPE_CHECKING:
    from typing import List, Optional


<<<<<<< HEAD
@properties_set_by_data
=======
def data_defined_skill(cls):
    """
    Class decorator used for initializing skills so as to avoid repeating code.
    """
    cls.set_properties()
    return cls


class Skill(ABC):
    """
    A subclass of Skill represents a skill and holds all the data that is
    not dependent on the individual cast - stuff like shape, base accuracy, etc.

    An instance of Skill represents an individual use of that skill,
    and holds only the data that is tied to the individual use - stuff like
    the user and target.
    """

    # to be overwritten in subclass
    name: str = ""
    description: str = ""
    icon_path: str = ""
    resource_type: ResourceType = Resource.STAMINA
    resource_cost: int = 0
    time_cost: int = 0
    base_cooldown: int = 0
    targeting_method: TargetingMethodType = TargetingMethod.TARGET
    target_directions: List[DirectionType] = []
    shape: ShapeType = Shape.TARGET
    shape_size: int = 1
    required_tags: List[TargetTagType] = [TargetTag.OTHER_ENTITY]
    uses_projectile: bool = False
    projectile_speed: ProjectileSpeedType = ProjectileSpeed.SLOW
    projectile_sprite: str = ""
    travel_method: TravelMethodType = TravelMethod.STANDARD
    range: int = 1
    terrain_collision: TerrainCollisionType = TerrainCollision.FIZZLE
    expiry_type: ProjectileExpiryType = ProjectileExpiry.FIZZLE
    ignore_entities: List[int] = []

    def __init__(self, user: EntityID, target_tile: Tile, direction: DirectionType):
        self.user = user
        self.target_tile = target_tile
        self.direction = direction
        self.projectile = None

    def use(self):
        """
        If uses_projectile then create a projectile to carry the skill effects. Otherwise call self.apply
        """
        logging.debug(f"'{world.get_name(self.user)}' used '{self.name}'.")

        # animate the skill user
        self._play_animation()

        # set the skill on cooldown
        world.set_skill_on_cooldown(self)

        # create the projectile
        if self.uses_projectile:
            from scripts.engine.core.definitions import ProjectileData
            projectile_data = ProjectileData(
                creator=self.user,
                skill_name=self.name,
                skill_instance=self,
                required_tags=self.required_tags,
                direction=self.direction,
                speed=self.projectile_speed,
                travel_method=self.travel_method,
                range=self.range,
                terrain_collision=self.terrain_collision,
                expiry_type=self.expiry_type,
                sprite=self.projectile_sprite
            )
            projectile = world.create_projectile(self.user, (self.target_tile.x, self.target_tile.y), projectile_data)
            self.projectile = projectile
        else:
            world.apply_skill(self)

    def _play_animation(self):
        """
        Play the provided animation on the entity's aesthetic component
        """
        aesthetic = world.get_entitys_component(self.user, Aesthetic)
        animation = self.get_animation(aesthetic)
        if aesthetic and animation:
            aesthetic.current_sprite = animation
            aesthetic.current_sprite_duration = 0

    @abstractmethod
    def get_animation(self, aesthetic: Aesthetic):
        """
        Return the animation to play when executing the skill
        """
        pass

    def apply(self) -> Iterator[Tuple[EntityID, List[Effect]]]:
        """
        An iterator over pairs of (affected entity, [effects])
        """
        applied_entities: collections.defaultdict = collections.defaultdict(lambda: 1)
        entitiy_names = []

        for entity in world.get_affected_entities((self.target_tile.x, self.target_tile.y), self.shape,
                                                  self.shape_size, self.direction):

            yield entity, self.build_effects(entity, applied_entities[entity])
            entitiy_names.append(world.get_name(entity))
            applied_entities[entity] -= library.GAME_CONFIG.default_values.reduced_effectiveness_multi_tile_modifier

        logging.debug(f"'{world.get_name(self.user)}' applied '{self.name}' to {entitiy_names}.")

    @abstractmethod
    def build_effects(self, entity, effect_strength: float):
        """
        Build the effects of this skill applying to a single entity. Must be overridden by subclass.
        """
        pass

    @classmethod
    def set_properties(cls):
        """
        Sets the class properties of the skill from a skill name
        """
        cls.data = library.SKILLS[cls.name]
        cls.required_tags = cls.data.required_tags
        cls.description = cls.data.description
        cls.icon_path = cls.data.icon
        cls.resource_type = cls.data.resource_type
        cls.resource_cost = cls.data.resource_cost
        cls.time_cost = cls.data.time_cost
        cls.base_cooldown = cls.data.cooldown
        cls.targeting_method = cls.data.targeting_method
        cls.target_directions = cls.data.target_directions
        cls.shape = cls.data.shape
        cls.shape_size = cls.data.shape_size
        cls.uses_projectile = cls.data.uses_projectile
        if cls.uses_projectile:
            cls.projectile_speed = getattr(ProjectileSpeed, cls.data.projectile_speed.upper())
        cls.projectile_sprite = cls.data.projectile_sprite
        cls.travel_method = cls.data.travel_method
        cls.range = cls.data.range
        cls.terrain_collision = cls.data.terrain_collision
        cls.expiry_type = cls.data.expiry_type


class Move(Skill):
    """
    Basic move for an entity.
    """
    # Move's definitions are not defined in the json. They are set here and only here.
    name = "move"
    required_tags = [TargetTag.SELF]
    description = "this is the normal movement."
    icon_path = ""
    resource_type = Resource.STAMINA
    resource_cost = 0
    time_cost = library.GAME_CONFIG.base_values.move_cost
    base_cooldown = 0
    targeting_method = TargetingMethod.TARGET
    target_directions = [
        Direction.UP_LEFT,
        Direction.UP,
        Direction.UP_RIGHT,
        Direction.LEFT,
        Direction.CENTRE,
        Direction.RIGHT,
        Direction.DOWN_LEFT,
        Direction.DOWN,
        Direction.DOWN_RIGHT
    ]
    shape = Shape.TARGET
    shape_size = 1
    uses_projectile = False

    def __init__(self, user: EntityID, target_tile: Tile, direction):
        """
        Only Move needs an init as it overrides the target tile
        """
        # override target
        position = world.get_entitys_component(user, Position)
        if position:
            tile = world.get_tile((position.x, position.y))
        else:
            tile = world.get_tile((0, 0))

        super().__init__(user, tile, direction)

    def build_effects(self, entity: EntityID, effect_strength: float) -> List[MoveActorEffect]:
        """
        Build the effects of this skill applying to a single entity.
        """

        move_effect = MoveActorEffect(
            origin=self.user,
            target=entity,
            success_effects=[],
            failure_effects=[],
            direction=self.direction,
            move_amount=1
        )

        return [move_effect]

    def get_animation(self, aesthetic: Aesthetic):
        # this special case is handled in the MoveActorEffect
        return None


@data_defined_skill
>>>>>>> be10a10a
class BasicAttack(Skill):
    """
    Basic attack for an entity
    """
    name = "basic_attack"

    def build_effects(self, entity: EntityID, effect_strength: float) -> List[DamageEffect]:
        """
        Build the effects of this skill applying to a single entity.
        """
        # TODO - externalise effect data to allow specifying in json
        damage_effect = DamageEffect(
            origin=self.user,
            success_effects=[],
            failure_effects=[],
            target=entity,
            stat_to_target=PrimaryStat.VIGOUR,
            accuracy=library.GAME_CONFIG.base_values.accuracy,
            damage=int(library.GAME_CONFIG.base_values.damage * effect_strength),
            damage_type=DamageType.MUNDANE,
            mod_stat=PrimaryStat.CLOUT,
            mod_amount=0.1
        )

        return [damage_effect]

    def get_animation(self, aesthetic: Aesthetic):
        # we can show animations depending on the direction with self.direction
        return aesthetic.sprites.attack


@properties_set_by_data
class Lunge(Skill):
    """
    Lunge skill for an entity
    """
    name = "lunge"
    # FIXME - only applying damage when moving 2 spaces, anything less fails to apply.

    def __init__(self, user: EntityID, tile: Tile, direction: DirectionType):
        """
        Set the target tile as the current tile since we need to move.
        N.B. ignores provided tile.
        """
        position = world.get_entitys_component(user, Position)
        if position:
            _tile = world.get_tile((position.x, position.y))
        else:
            _tile = world.get_tile((0, 0))  # should always have position but just in case
        super().__init__(user, _tile, direction)
        self.move_amount = 2

    def build_effects(self, entity: EntityID, effect_strength: float) -> List[Effect]:
        """
        Build the skill effects
        """

        # chain the effects conditionally

        cooldown_effect = self._build_cooldown_reduction_effect(
            entity=entity
        )
        damage_effect = self._build_damage_effect(
            success_effects=[cooldown_effect],
            effect_strength=effect_strength
        )
        move_effect = self._build_move_effect(
            entity=entity,
            success_effects=([damage_effect] if damage_effect else [])
        )

        return [move_effect]

    def _build_move_effect(self, entity: EntityID, success_effects: List[Effect]) -> MoveActorEffect:
        """
        Return the move effect for the lunge
        """
        move_effect = MoveActorEffect(
            origin=self.user,
            target=entity,
            success_effects=success_effects,
            failure_effects=[],
            direction=self.direction,
            move_amount=self.move_amount
        )
        return move_effect

    def _build_damage_effect(self, success_effects: List[Effect], effect_strength: float) -> Optional[DamageEffect]:
        """
        Return the damage effect for the lunge
        """
        target = self._find_target()
        damage_effect = None
        if target:
            damage_effect = DamageEffect(
                origin=self.user,
                success_effects=success_effects,
                failure_effects=[],
                target=target,
                stat_to_target=PrimaryStat.VIGOUR,
                accuracy=library.GAME_CONFIG.base_values.accuracy,
                damage=int(library.GAME_CONFIG.base_values.damage * effect_strength),
                damage_type=DamageType.MUNDANE,
                mod_stat=PrimaryStat.CLOUT,
                mod_amount=0.1
            )
        return damage_effect

    def _find_target(self) -> Optional[EntityID]:
        """
        Find the first entity that will be affected by the lunge
        """
        increment = (self.direction[0] * (self.move_amount + 1), self.direction[1] * (self.move_amount + 1))
        target_tile_pos = (self.target_tile.x + increment[0], self.target_tile.y + increment[1])
        entities = world.get_entities_on_tile(world.get_tile(target_tile_pos))

        if not entities:
            return None
        return entities[0]

    def _build_cooldown_reduction_effect(self, entity: EntityID) -> ReduceSkillCooldownEffect:
        """
        Returns an effect that executes the cooldown effect for the lunge
        """
        cooldown_effect = ReduceSkillCooldownEffect(
            origin=self.user,
            target=entity,
            skill_name=self.name,
            amount=2,
            success_effects=[],
            failure_effects=[]
        )
        return cooldown_effect

    def get_animation(self, aesthetic: Aesthetic):
        return aesthetic.sprites.attack


@properties_set_by_data
class TarAndFeather(Skill):
    """
    TarAndFeather skill for an entity
    """
    name = "tar_and_feather"

    def __init__(self, user: EntityID, target_tile: Tile, direction: DirectionType):
        super().__init__(user, target_tile, direction)
        self.affliction_name = 'flaming'
        self.affliction_duration = 5
        self.reduced_modifier = 0.5
        self.cone_size = 1

    def build_effects(self, hit_entity: EntityID, effect_strength: float) -> List[Effect]:
        """
        Build the skill effects
        """
        # get position
        position = world.get_entitys_component(hit_entity, Position)
        if not position:
            return []

        # the cone should start where the hit occurred and in the direction of the projectile.
        entities_in_cone = world.get_affected_entities((position.x, position.y), Shape.CONE, self.cone_size,
                                                       self.direction)
        # we should also ignore the hit entity and the projectile from the extra effects
        entities_in_cone = [x for x in entities_in_cone if x is not hit_entity and x is not self.projectile]

        reduced_effects = []
        for entity_in_cone in entities_in_cone:
            reduced_effects += self._create_effects(target=entity_in_cone, modifier=self.reduced_modifier * effect_strength)
            logging.warning(f"creating effects for {entity_in_cone}")

        first_hit_effects = self._create_effects(target=hit_entity, success_effects=reduced_effects, modifier=effect_strength)

        return first_hit_effects

    def _create_effects(self, target: EntityID, success_effects: List[Effect] = None, modifier: float = 1.0):
        damage_effect = self._build_damage_effect(target, success_effects or [], modifier)
        flaming_effect = self._build_flaming_effect(target, modifier)
        return [damage_effect, flaming_effect]

    def _build_flaming_effect(self, entity: EntityID, modifier: float):
        flaming_effect = ApplyAfflictionEffect(
            origin=self.user,
            target=entity,
            affliction_name=self.affliction_name,
            duration=max(1, int(self.affliction_duration * modifier)),
            success_effects=[],
            failure_effects=[]
        )
        return flaming_effect

    def _build_damage_effect(self, entity: EntityID, success_effects: List[Effect], modifier: float):
        damage_effect = DamageEffect(
            origin=self.user,
            success_effects=success_effects,
            failure_effects=[],
            target=entity,
            stat_to_target=PrimaryStat.VIGOUR,
            accuracy=library.GAME_CONFIG.base_values.accuracy,
            damage=int(library.GAME_CONFIG.base_values.damage * modifier),
            damage_type=DamageType.MUNDANE,
            mod_stat=PrimaryStat.CLOUT,
            mod_amount=0.1
        )
        return damage_effect

    def get_animation(self, aesthetic: Aesthetic):
        return aesthetic.sprites.attack<|MERGE_RESOLUTION|>--- conflicted
+++ resolved
@@ -1,14 +1,9 @@
 from __future__ import annotations
 
 import logging
-<<<<<<< HEAD
-from typing import TYPE_CHECKING
-
-=======
 from abc import ABC, abstractmethod
 from typing import TYPE_CHECKING, Iterator
 import collections
->>>>>>> be10a10a
 from snecs.typedefs import EntityID
 
 from scripts.engine import library, world
@@ -33,220 +28,7 @@
     from typing import List, Optional
 
 
-<<<<<<< HEAD
 @properties_set_by_data
-=======
-def data_defined_skill(cls):
-    """
-    Class decorator used for initializing skills so as to avoid repeating code.
-    """
-    cls.set_properties()
-    return cls
-
-
-class Skill(ABC):
-    """
-    A subclass of Skill represents a skill and holds all the data that is
-    not dependent on the individual cast - stuff like shape, base accuracy, etc.
-
-    An instance of Skill represents an individual use of that skill,
-    and holds only the data that is tied to the individual use - stuff like
-    the user and target.
-    """
-
-    # to be overwritten in subclass
-    name: str = ""
-    description: str = ""
-    icon_path: str = ""
-    resource_type: ResourceType = Resource.STAMINA
-    resource_cost: int = 0
-    time_cost: int = 0
-    base_cooldown: int = 0
-    targeting_method: TargetingMethodType = TargetingMethod.TARGET
-    target_directions: List[DirectionType] = []
-    shape: ShapeType = Shape.TARGET
-    shape_size: int = 1
-    required_tags: List[TargetTagType] = [TargetTag.OTHER_ENTITY]
-    uses_projectile: bool = False
-    projectile_speed: ProjectileSpeedType = ProjectileSpeed.SLOW
-    projectile_sprite: str = ""
-    travel_method: TravelMethodType = TravelMethod.STANDARD
-    range: int = 1
-    terrain_collision: TerrainCollisionType = TerrainCollision.FIZZLE
-    expiry_type: ProjectileExpiryType = ProjectileExpiry.FIZZLE
-    ignore_entities: List[int] = []
-
-    def __init__(self, user: EntityID, target_tile: Tile, direction: DirectionType):
-        self.user = user
-        self.target_tile = target_tile
-        self.direction = direction
-        self.projectile = None
-
-    def use(self):
-        """
-        If uses_projectile then create a projectile to carry the skill effects. Otherwise call self.apply
-        """
-        logging.debug(f"'{world.get_name(self.user)}' used '{self.name}'.")
-
-        # animate the skill user
-        self._play_animation()
-
-        # set the skill on cooldown
-        world.set_skill_on_cooldown(self)
-
-        # create the projectile
-        if self.uses_projectile:
-            from scripts.engine.core.definitions import ProjectileData
-            projectile_data = ProjectileData(
-                creator=self.user,
-                skill_name=self.name,
-                skill_instance=self,
-                required_tags=self.required_tags,
-                direction=self.direction,
-                speed=self.projectile_speed,
-                travel_method=self.travel_method,
-                range=self.range,
-                terrain_collision=self.terrain_collision,
-                expiry_type=self.expiry_type,
-                sprite=self.projectile_sprite
-            )
-            projectile = world.create_projectile(self.user, (self.target_tile.x, self.target_tile.y), projectile_data)
-            self.projectile = projectile
-        else:
-            world.apply_skill(self)
-
-    def _play_animation(self):
-        """
-        Play the provided animation on the entity's aesthetic component
-        """
-        aesthetic = world.get_entitys_component(self.user, Aesthetic)
-        animation = self.get_animation(aesthetic)
-        if aesthetic and animation:
-            aesthetic.current_sprite = animation
-            aesthetic.current_sprite_duration = 0
-
-    @abstractmethod
-    def get_animation(self, aesthetic: Aesthetic):
-        """
-        Return the animation to play when executing the skill
-        """
-        pass
-
-    def apply(self) -> Iterator[Tuple[EntityID, List[Effect]]]:
-        """
-        An iterator over pairs of (affected entity, [effects])
-        """
-        applied_entities: collections.defaultdict = collections.defaultdict(lambda: 1)
-        entitiy_names = []
-
-        for entity in world.get_affected_entities((self.target_tile.x, self.target_tile.y), self.shape,
-                                                  self.shape_size, self.direction):
-
-            yield entity, self.build_effects(entity, applied_entities[entity])
-            entitiy_names.append(world.get_name(entity))
-            applied_entities[entity] -= library.GAME_CONFIG.default_values.reduced_effectiveness_multi_tile_modifier
-
-        logging.debug(f"'{world.get_name(self.user)}' applied '{self.name}' to {entitiy_names}.")
-
-    @abstractmethod
-    def build_effects(self, entity, effect_strength: float):
-        """
-        Build the effects of this skill applying to a single entity. Must be overridden by subclass.
-        """
-        pass
-
-    @classmethod
-    def set_properties(cls):
-        """
-        Sets the class properties of the skill from a skill name
-        """
-        cls.data = library.SKILLS[cls.name]
-        cls.required_tags = cls.data.required_tags
-        cls.description = cls.data.description
-        cls.icon_path = cls.data.icon
-        cls.resource_type = cls.data.resource_type
-        cls.resource_cost = cls.data.resource_cost
-        cls.time_cost = cls.data.time_cost
-        cls.base_cooldown = cls.data.cooldown
-        cls.targeting_method = cls.data.targeting_method
-        cls.target_directions = cls.data.target_directions
-        cls.shape = cls.data.shape
-        cls.shape_size = cls.data.shape_size
-        cls.uses_projectile = cls.data.uses_projectile
-        if cls.uses_projectile:
-            cls.projectile_speed = getattr(ProjectileSpeed, cls.data.projectile_speed.upper())
-        cls.projectile_sprite = cls.data.projectile_sprite
-        cls.travel_method = cls.data.travel_method
-        cls.range = cls.data.range
-        cls.terrain_collision = cls.data.terrain_collision
-        cls.expiry_type = cls.data.expiry_type
-
-
-class Move(Skill):
-    """
-    Basic move for an entity.
-    """
-    # Move's definitions are not defined in the json. They are set here and only here.
-    name = "move"
-    required_tags = [TargetTag.SELF]
-    description = "this is the normal movement."
-    icon_path = ""
-    resource_type = Resource.STAMINA
-    resource_cost = 0
-    time_cost = library.GAME_CONFIG.base_values.move_cost
-    base_cooldown = 0
-    targeting_method = TargetingMethod.TARGET
-    target_directions = [
-        Direction.UP_LEFT,
-        Direction.UP,
-        Direction.UP_RIGHT,
-        Direction.LEFT,
-        Direction.CENTRE,
-        Direction.RIGHT,
-        Direction.DOWN_LEFT,
-        Direction.DOWN,
-        Direction.DOWN_RIGHT
-    ]
-    shape = Shape.TARGET
-    shape_size = 1
-    uses_projectile = False
-
-    def __init__(self, user: EntityID, target_tile: Tile, direction):
-        """
-        Only Move needs an init as it overrides the target tile
-        """
-        # override target
-        position = world.get_entitys_component(user, Position)
-        if position:
-            tile = world.get_tile((position.x, position.y))
-        else:
-            tile = world.get_tile((0, 0))
-
-        super().__init__(user, tile, direction)
-
-    def build_effects(self, entity: EntityID, effect_strength: float) -> List[MoveActorEffect]:
-        """
-        Build the effects of this skill applying to a single entity.
-        """
-
-        move_effect = MoveActorEffect(
-            origin=self.user,
-            target=entity,
-            success_effects=[],
-            failure_effects=[],
-            direction=self.direction,
-            move_amount=1
-        )
-
-        return [move_effect]
-
-    def get_animation(self, aesthetic: Aesthetic):
-        # this special case is handled in the MoveActorEffect
-        return None
-
-
-@data_defined_skill
->>>>>>> be10a10a
 class BasicAttack(Skill):
     """
     Basic attack for an entity
