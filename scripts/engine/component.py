from __future__ import annotations

from typing import TYPE_CHECKING, Any, Tuple

from snecs import RegisteredComponent
<<<<<<< HEAD
import numpy as np
from scripts.engine.core.constants import EffectType, PrimaryStatType, RenderLayerType
=======

from scripts.engine.core.constants import (EffectType, PrimaryStatType,
                                           RenderLayerType)
>>>>>>> 83a86f8e

if TYPE_CHECKING:
    import pygame
    import tcod.map
    from typing import List, Dict, Optional, Type, Tuple
    from scripts.engine.thought import AIBehaviour
    from snecs.typedefs import EntityID
    from scripts.nqp.actions.skills import Skill
    from scripts.engine.core.definitions import TraitSpritesData
    from scripts.nqp.actions.afflictions import Affliction


##########################################################
# Components are to hold data that is subject to change.
#########################################################

########################### FLAGS ##############################

class IsPlayer(RegisteredComponent):
    """
    Whether the entity is the player.
    """
    __slots__ = ()  # reduces memory footprint as it prevents the creation of __dict__ and __weakref__ per instance


class IsActor(RegisteredComponent):
    """
    Whether the entity is an actor.
    """
    __slots__ = ()


class IsGod(RegisteredComponent):
    """
    Whether the entity is a god.
    """

    __slots__ = ()


class HasCombatStats(RegisteredComponent):
    """
    A flag to show if an entity has stats used for combat.
    """
    __slots__ = ()


#################### OTHERS #########################

class Position(RegisteredComponent):
    """
    An entity's position on the map.
    """

    def __init__(self, *positions: Tuple[int, int]):
        # Sort the positions from top-left to down-right
        if not positions:
            raise ValueError('Must provide at least 1 coordinate for the entity.')

        sorted_positions = sorted(positions, key=lambda x: (x[0]**2 + x[1]**2))
        top_left = sorted_positions[0]
        self.offsets = [(x - top_left[0], y - top_left[1]) for x, y in sorted_positions]
        self.position = top_left

    def set(self, x: int, y: int):
        self.position = (x, y)

    def get_outmost(self, direction: Tuple[int, int]) -> Tuple[int, int]:
        """
        Calculate the outmost tile in the direction provided
        :param direction: Direction to use
        :return: The position of the outmost tile
        """
        coordinates = self.get_coordinates()
        # Calculate center
        center = (sum(c[0] for c in coordinates), sum(c[1] for c in coordinates))
        transformed = [np.dot((c[0], c[1]), direction) for c in coordinates]
        # Find the coordinate that is nearest the direction
        arg_max = np.argwhere(transformed == np.amax(transformed))
        # From all the nearest coordinates find the one nearest to the center of the entity
        arg_min = np.argmin(
            np.sqrt((center[0] - transformed[i[0]][0])**2 + (center[1] - transformed[i[0]][1])**2) for i in arg_max
        )
        return coordinates[arg_max[arg_min][0]][0], coordinates[arg_max[arg_min][0]][1]

    @property
    def x(self) -> int:
        """
        :return: The x component of the top-left position
        """
        return self.position[0]

    @property
    def y(self) -> int:
        """
        :return: The y component of the top-left position
        """
        return self.position[1]

    def get_offsets(self) -> List[Tuple[int, int]]:
        """
        Returns the list of offsets from the most top-left tile
        :return: A list of offsets
        """
        return self.offsets

    def get_coordinates(self) -> List[Tuple[int, int]]:
        """
        :return: The list of coordinates that this Position represents
        """
        return [(self.x + x, self.y + y) for x, y in self.offsets]

    def __contains__(self, key: Tuple[int, int]):
        """
        :param key: Coordinate to test against
        :return: A bool that represents if the Position contains the provided coordinates
        """
        for coordinate in self.get_coordinates():
            if coordinate == key:
                return True
        return False


class Aesthetic(RegisteredComponent):
    """
    An entity's sprite.
    """

    def __init__(self, current_sprite: pygame.Surface, sprites: TraitSpritesData, render_layer: RenderLayerType,
            draw_pos: Tuple[float, float]):
        self.current_sprite: pygame.Surface = current_sprite
        self.sprites: TraitSpritesData = sprites
        self.render_layer = render_layer

        draw_x, draw_y = draw_pos
        self.draw_x: float = draw_x
        self.draw_y: float = draw_y

        self.target_draw_x: float = draw_x
        self.target_draw_y: float = draw_y
        self.current_sprite_duration: float = 0


class Tracked(RegisteredComponent):
    """
    A component to hold info on activities of an entity
    """

    def __init__(self, time_spent: int = 0):
        self.time_spent: int = time_spent


class Resources(RegisteredComponent):
    """
    An entity's resources. Members align to Resource constants.
    """

    def __init__(self, health: int = 1, stamina: int = 1):
        self.health: int = health
        self.stamina: int = stamina


class Blocking(RegisteredComponent):
    """
    An entity's blocking of other objects.
    """

    def __init__(self, blocks_movement: bool = False, blocks_sight: bool = False):
        self.blocks_movement: bool = blocks_movement
        self.blocks_sight: bool = blocks_sight


class Identity(RegisteredComponent):
    """
    An entity's identity, such as name and description.
    """

    def __init__(self, name: str, description: str = ""):
        self.name: str = name
        self.description: str = description


class Traits(RegisteredComponent):
    """
    An entity's traits. Class, archetype, skill set or otherwise defining group.
    """

    def __init__(self, trait_names: List[str]):
        self.names: List[str] = trait_names


class Behaviour(RegisteredComponent):
    """
    An ai behaviour to control an entity.
    """

    def __init__(self, behaviour: AIBehaviour):
        self.behaviour = behaviour


class Knowledge(RegisteredComponent):
    """
    An entity's knowledge, including skills. Skills are held as skill_name : {Skill, cooldown}.
    """

    def __init__(self, skills: List[Type[Skill]], skill_order: Optional[List[str]] = None):
        skills = skills or []
        skill_order = skill_order or []

        self.skill_order: List[str] = skill_order
        self.cooldowns: Dict[str, int] = {}
        self.skill_names: List[str] = []
        self.skills: Dict[str, Skill] = {}

        for skill_class in skills:
            self.learn_skill(skill_class, add_to_order=False)

    def get_skill(self, name: str):
        """
        Returns a skill
        """
        return self.skills[name]

    def get_skill_names(self):
        """
        Return a list of all the skill names
        """
        return self.skill_names

    def get_skill_cooldown(self, name: str):
        """
        Returns the cooldown of a skill
        """
        return self.cooldowns[name]

    def set_skill_cooldown(self, name: str, value: int):
        """
        Sets the cooldown of a skill
        """
        self.cooldowns[name] = max(0, value)

    def learn_skill(self, skill_class, add_to_order=True):
        """
        Learn a new skill
        """
        self.cooldowns[skill_class.name] = 0
        self.skill_names.append(skill_class.name)
        if add_to_order:
            self.skill_order.append(skill_class.name)
        self.skills[skill_class.name] = skill_class


class Afflictions(RegisteredComponent):
    """
    An entity's Boons and Banes. held in .active as a list of Affliction.
    """
    def __init__(self, active: List[Affliction] = None):
        if active is None:
            active = []

        self.active: List[Affliction] = active
        self.stat_modifiers: Dict[str, Tuple[PrimaryStatType, int]] = {}

    def add(self, affliction: Affliction):
        self.active.append(affliction)

    def remove(self, affliction: Affliction):
        if affliction in self.active:
            # if it is affect_stat remove the affect
            if EffectType.AFFECT_STAT in affliction.identity_tags:
                self.stat_modifiers.pop(affliction.name)

            # remove from active list
            self.active.remove(affliction)


class Aspect(RegisteredComponent):
    """
    An entity's aspects. A static tile modifier. Held in a dict as {aspect_name: duration}
    """

    def __init__(self, aspects: Optional[Dict[str, int]] = None):
        if aspects is None:
            aspects = {}
        self.aspects: Dict[str, int] = aspects


class Opinion(RegisteredComponent):
    """
    An entity's views on other entities. {entity, opinion}
    """

    def __init__(self):
        self.opinions: Dict[int, int] = {}


class FOV(RegisteredComponent):
    """
    An entity's field of view.
    """

    def __init__(self, fov_map: np.array):
        self.map: np.array = fov_map
        self.algorithm = 0
        self.light_walls = True<|MERGE_RESOLUTION|>--- conflicted
+++ resolved
@@ -3,14 +3,9 @@
 from typing import TYPE_CHECKING, Any, Tuple
 
 from snecs import RegisteredComponent
-<<<<<<< HEAD
 import numpy as np
-from scripts.engine.core.constants import EffectType, PrimaryStatType, RenderLayerType
-=======
-
 from scripts.engine.core.constants import (EffectType, PrimaryStatType,
                                            RenderLayerType)
->>>>>>> 83a86f8e
 
 if TYPE_CHECKING:
     import pygame
