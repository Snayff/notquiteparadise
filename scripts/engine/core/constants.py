--- conflicted
+++ resolved
@@ -127,11 +127,8 @@
     DEV_TOGGLE = InputIntentType("dev_toggle")
     ACTOR_INFO_TOGGLE = InputIntentType("actor_info_toggle")
     BURST_PROFILE = InputIntentType("burst_profile")
-<<<<<<< HEAD
     TEST = InputIntentType("test")
-=======
     DUNGEON_DEV_VIEW = InputIntentType("dungeon_dev_toggle")
->>>>>>> be10a10a
 
 
 #################### EXTERNAL, SERIALISED  ###########################################
