from __future__ import annotations

import datetime
import json
import logging
import os
from typing import Tuple

from scripts.engine.core import utility, world
from scripts.engine.internal import library
from scripts.engine.internal.constant import GameState, MAX_SAVES, SAVE_PATH, VERSION
from scripts.engine.internal.data import store

__all__ = [
    "get_previous",
    "get_internal_clock",
    "get_active_skill",
    "get_current",
    "set_active_skill",
    "update_clock",
    "set_new",
    "save_game",
    "dump_save_game",
    "load_game",
]

_save = {}

################### GET ##############################


def get_previous() -> GameState:
    """
    Get the previous game state
    """
    return store.previous_game_state


def get_internal_clock():
    """
    Get the internal clock
    """
    return store.internal_clock


def get_active_skill() -> str:
    """
    Get the active skill. Used for targeting mode.
    """
    return store.active_skill

def get_active_skill_target() -> Tuple[int, int]:
    """
    Get the active skill target. Used for targeting mode.
    """
    return store.active_skill_target


def get_current() -> GameState:
    """
    Get the current game state
    """
    return store.current_game_state


################### MANAGING STATE ###################


def initialise_engine():
    """
    Initialise engine resources.

    N.B. Must be called before using the rest of the engine.
    """
    # load modules that have module level instances the engine needs
    import scripts.engine.core.system
    import scripts.engine.core.ui
    import scripts.engine.internal.data
    import scripts.engine.internal.debug
    import scripts.engine.internal.library

    # register any Actions that exist within the engine
    from scripts.engine.internal.action import DelayedSkill, Projectile, register_action

    register_action(Projectile)
    register_action(DelayedSkill)


def update_clock() -> float:
    """
    Tick the internal clock. Manages the frame rate. Returns delta time.
    """
    return store.internal_clock.tick(library.VIDEO_CONFIG.fps_limit) / 1000.0


def set_new(new_game_state: GameState):
    """
    Set the current game state
    """
    store.previous_game_state = store.current_game_state
    store.current_game_state = new_game_state

    prev_name = utility.value_to_member(store.previous_game_state, GameState)
    curr_name = utility.value_to_member(store.current_game_state, GameState)

    log_string = f"game_state updated from {prev_name} to {curr_name}"
    logging.info(log_string)


def set_active_skill(skill_name: str):
    """
    Set the active skill. Used for targeting mode.
    """
    store.active_skill = skill_name

<<<<<<< HEAD
=======
def set_active_skill_target(skill_target: Tuple[int, int]):
    """
    Set the active skill target. Used for targeting mode.
    """
    store.active_skill_target = skill_target

>>>>>>> 6b35521c

##################### SAVE AND LOAD #######################


def save_game():
    """
    Serialise the game data to an internal container
    """
    global _save

    # clear existing save data
    _save = {}

    # get the info needed
    full_save_path = SAVE_PATH
    save = {}

    # Prevent FileNotFoundError
    if not os.path.isdir(full_save_path):
        os.makedirs(full_save_path)

    # add data to dict
    save["version"] = VERSION
    save["world"] = world.serialise()
    save["store"] = store.serialise()

    # prep filename
    player = world.get_player()
    name = world.get_name(player)
    name = name.replace(" ", "_")  # clean name
    date_and_time = datetime.datetime.utcnow().strftime("%Y%m%d@%H%M%S")
    save_name_prefix = f"{name}"
    new_save_name = f"{save_name_prefix}_{date_and_time}"

    # clear old saves
    existing_saves = []
    # get existing save files and check if they match
    for save_name in os.listdir(str(full_save_path)):
        if save_name_prefix in save_name:
            existing_saves.append(save_name)
    existing_saves = sorted(existing_saves)
    while len(existing_saves) > MAX_SAVES - 1:  # -1 to handle the offset
        save_name = existing_saves.pop(0)
        os.remove(str(full_save_path / save_name))

    # update save data
    _save[new_save_name] = save


def dump_save_game():
    """
    Export the save game data, if it exists, to an external json file
    """
    global _save

    for save_name, save_values in _save.items():

        # write to json
        str_path = str(SAVE_PATH / save_name) + ".json"
        with open(str_path, "w") as file:
            json.dump(save_values, file, indent=4)
            logging.info("Save file dumped.")


def load_game(filename: str):
    """
    Deserialise the game data from a file. Filename does not include path to save folder.
    """
    # read from json
    str_path = str(SAVE_PATH / filename) + ".json"
    with open(str_path, "r") as file:
        save = json.load(file)

    # check the version
    if save["version"] != VERSION:
        logging.warning(f"Loading data from a previous version, {save['version']}.")

    # deserialise data
    store.deserialise(save["store"])
    new_world = world.deserialise(save["world"])

    # set the data as the default world
    world.move_world(new_world)

    logging.info(f"Game loaded from {filename}.")<|MERGE_RESOLUTION|>--- conflicted
+++ resolved
@@ -113,15 +113,12 @@
     """
     store.active_skill = skill_name
 
-<<<<<<< HEAD
-=======
 def set_active_skill_target(skill_target: Tuple[int, int]):
     """
     Set the active skill target. Used for targeting mode.
     """
     store.active_skill_target = skill_target
 
->>>>>>> 6b35521c
 
 ##################### SAVE AND LOAD #######################
 
