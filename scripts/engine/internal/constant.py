from __future__ import annotations

import os
from enum import auto, IntEnum
from pathlib import Path
from types import SimpleNamespace
from typing import NewType, Tuple, Union

import pygame
import tcod

######################## TOP LEVEL CONSTANTS ######################################

VERSION = "0.145.0"  # DONT FORGET TO UPDATE SPHINX VERSION
DEBUG_START = False  # Whether to start directly in debug map

MAX_SKILLS = 6
MAX_SAVES = 1
TILE_SIZE = 32
ICON_IN_TEXT_SIZE = TILE_SIZE // 4
ICON_SIZE = TILE_SIZE // 2
GAP_SIZE = 2
SKILL_BUTTON_SIZE = 32
INFINITE = 999
MAX_ACTIVATION_DISTANCE = 5  # this is how far from the player an entity can be and still be considered active
FOV_LIGHT_WALLS = True
FOV_ALGORITHM = tcod.FOV_RESTRICTIVE
MAP_BORDER_SIZE = 4

######################## PATHS ######################################

ROOT_PATH = Path(__file__).parent.parent.parent.parent  # constants.py is three directories deep

# to move up from docs and handle being in Ubuntu in CI
if "GENERATING_SPHINX_DOCS" in os.environ:
    ROOT_PATH = ROOT_PATH / os.pardir

DATA_PATH = ROOT_PATH / "data/"
ASSET_PATH = ROOT_PATH / "assets/"
IMAGE_NOT_FOUND_PATH = ASSET_PATH / "debug/image_not_found.png"
SAVE_PATH = DATA_PATH / "saves/"

######################## NEW TYPES ######################################
# NewType guarantees you don't accidentally pass in a normal str instead of a value explicitly defined as a member of
# that NewType, and that you don't treat that member as a normal str.

InputIntentType = NewType("InputIntentType", str)
PrimaryStatType = NewType("PrimaryStatType", str)
SecondaryStatType = NewType("SecondaryStatType", str)
ResourceType = NewType("ResourceType", str)
TileTagType = NewType("TileTagType", str)
DamageTypeType = NewType("DamageTypeType", str)
HitTypeType = NewType("HitTypeType", str)
EffectTypeType = NewType("EffectTypeType", str)
AfflictionCategoryType = NewType("AfflictionCategoryType", str)
ShapeType = NewType("ShapeType", str)
TerrainCollisionType = NewType("TerrainCollisionType", str)
TravelMethodType = NewType("TravelMethodType", str)
ProjectileExpiryType = NewType("ProjectileExpiryType", str)
ProjectileSpeedType = NewType("ProjectileSpeedType", int)
DirectionType = NewType("DirectionType", Tuple[int, int])
TargetingMethodType = NewType("TargetingMethodType", str)
TraitGroupType = NewType("TraitGroupType", str)
ReactionTriggerType = NewType("ReactionTriggerType", str)
TileCategoryType = NewType("TileCategoryType", str)
HeightType = NewType("HeightType", int)


#################### INTERNAL, NON-SERIALISED ###########################################


class EventType(IntEnum):
    """ The types of possible customer pygame events. """

    INPUT = auto()
    GAME = auto()
    INTERACTION = auto()


class InputEventType(IntEnum):
    """
    Custom pygame event names triggered by input. These need to be interpreted into intents.
    """

    TILE_CLICK = pygame.USEREVENT + 1
    SKILL_BAR_CLICK = pygame.USEREVENT + 2


class GameEventType(IntEnum):
    """
    Custom pygame event names triggered by the game
    """

    EXIT_MENU = auto()
    NEW_GAME = auto()
    LOAD_GAME = auto()
    EXIT_GAME = auto()
    WIN_CONDITION_MET = auto()
    START_GAME = auto()
    NEW_TURN = auto()
    END_TURN = auto()
    NEW_ROUND = auto()
    END_ROUND = auto()
    MESSAGE = auto()


class InteractionEventType(IntEnum):
    """
    Custom pygame events to trigger interactions. Think of these as categories for Reaction Triggers.
    """

    MOVE = auto()
    DAMAGE = auto()
    AFFECT_STAT = auto()
    AFFECT_COOLDOWN = auto()
    AFFLICTION = auto()
    ALTER_TERRAIN = auto()


class RenderLayer(IntEnum):
    """
    The possible render layers. Lower number is further down the stack.
    """

    BOTTOM = 10
    TILE = 20
    TERRAIN = 30
    ACTOR = 40
    UI_BASE = 50
    UI_WINDOW = 60


class GameState(IntEnum):
    """
    States the game can be in.
    """

    LOADING = 1  # while loading, to prevent key press.
    GAME_MAP = 2  # while player moving around the game_map
    PLAYER_DEAD = 3  # while player is dead
    TARGETING = 4  # while player is targeting
    EXITING = 5  # while exiting
    DEVELOPER = 6  # while using dev mode
    MENU = 7  # while using a menu


class UIElement(IntEnum):
    """
    The different, single instance UI elements
    """

    MESSAGE_LOG = auto()
    ACTOR_INFO = auto()
    SKILL_BAR = auto()
    ENTITY_QUEUE = auto()
    TILE_INFO = auto()
    DUNGEN_VIEWER = auto()
    TITLE_SCREEN = auto()
    CHARACTER_SELECTOR = auto()


class InputIntent(SimpleNamespace):
    """
    Values of the conversion from input to intent. Strings.
    """

    UP = InputIntentType("up")
    DOWN = InputIntentType("down")
    LEFT = InputIntentType("left")
    RIGHT = InputIntentType("right")
    UP_RIGHT = InputIntentType("up_right")
    UP_LEFT = InputIntentType("up_left")
    DOWN_RIGHT = InputIntentType("down_right")
    DOWN_LEFT = InputIntentType("down_left")
    CENTRE = InputIntentType("centre")
    CONFIRM = InputIntentType("confirm")
    CANCEL = InputIntentType("cancel")
    EXIT = InputIntentType("exit")
    DEBUG_TOGGLE = InputIntentType("debug_toggle")
    SKILL0 = InputIntentType("skill0")
    SKILL1 = InputIntentType("skill1")
    SKILL2 = InputIntentType("skill2")
    SKILL3 = InputIntentType("skill3")
    SKILL4 = InputIntentType("skill4")
    SKILL5 = InputIntentType("skill5")
    REFRESH_DATA = InputIntentType("refresh_data")
    DEV_TOGGLE = InputIntentType("dev_toggle")
    ACTOR_INFO_TOGGLE = InputIntentType("actor_info_toggle")
    BURST_PROFILE = InputIntentType("burst_profile")
    TEST = InputIntentType("test")
    DUNGEON_DEV_VIEW = InputIntentType("dungeon_dev_toggle")
    TOGGLE_UI = InputIntentType("toggle_ui")
    LEFT_CLICKED = InputIntentType("left_clicked")


class Direction(SimpleNamespace):
    """
    Holds a tuple as (x, y) for the relative direction.
    """

    # N.B external values must be actively mapped to these on load as they are not held as strings
    UP_LEFT = DirectionType((-1, -1))
    UP = DirectionType((0, -1))
    UP_RIGHT = DirectionType((1, -1))
    LEFT = DirectionType((-1, 0))
    CENTRE = DirectionType((0, 0))
    RIGHT = DirectionType((1, 0))
    DOWN_LEFT = DirectionType((-1, 1))
    DOWN = DirectionType((0, 1))
    DOWN_RIGHT = DirectionType((1, 1))


class PrimaryStat(SimpleNamespace):
    """
    Primary stats. Values are strings.
    """

    VIGOUR = PrimaryStatType("vigour")
    CLOUT = PrimaryStatType("clout")
    SKULLDUGGERY = PrimaryStatType("skullduggery")
    BUSTLE = PrimaryStatType("bustle")
    EXACTITUDE = PrimaryStatType("exactitude")


class SecondaryStat(SimpleNamespace):
    """
    Secondary stats
    """

    MAX_HEALTH = SecondaryStatType("max_health")
    MAX_STAMINA = SecondaryStatType("max_stamina")
    HEALTH = SecondaryStatType("health")
    STAMINA = SecondaryStatType("stamina")
    ACCURACY = SecondaryStatType("accuracy")
    RESIST_BURN = SecondaryStatType("resist_burn")
    RESIST_CHEMICAL = SecondaryStatType("resist_chemical")
    RESIST_ASTRAL = SecondaryStatType("resist_astral")
    RESIST_COLD = SecondaryStatType("resist_cold")
    RESIST_MUNDANE = SecondaryStatType("resist_mundane")
    SIGHT_RANGE = SecondaryStatType("sight_range")
    RUSH = SecondaryStatType("rush")


class Resource(SimpleNamespace):
    """
    Resources that can be used. Must map to secondary stats.
    """

    HEALTH = ResourceType("health")
    STAMINA = ResourceType("stamina")


class HitType(SimpleNamespace):
    """
    The value of each hit type. The value is the starting amount.
    """

    GRAZE = HitTypeType("graze")
    HIT = HitTypeType("hit")
    CRIT = HitTypeType("crit")


class TraitGroup(SimpleNamespace):
    """
    The types of player traits
    """

    PEOPLE = TraitGroupType("people")
    SAVVY = TraitGroupType("savvy")
    HOMELAND = TraitGroupType("homeland")
    NPC = TraitGroupType("npc")


class EffectType(SimpleNamespace):
    """
    Types of effects
    """

    APPLY_AFFLICTION = EffectTypeType("apply_affliction")
    DAMAGE = EffectTypeType("damage")
    MOVE = EffectTypeType("move")
    AFFECT_STAT = EffectTypeType("affect_stat")
    AFFECT_COOLDOWN = EffectTypeType("affect_cooldown")
    ALTER_TERRAIN = EffectTypeType("alter_terrain")


class TileTag(SimpleNamespace):
    """
    Tags identifying a situation on a Tile.
    """

    SELF = TileTagType("self")
    OTHER_ENTITY = TileTagType("other_entity")
    NO_ENTITY = TileTagType("no_entity")
    ANY = TileTagType("any")
    OPEN_SPACE = TileTagType("open_space")
    BLOCKED_MOVEMENT = TileTagType("blocked_movement")
    IS_VISIBLE = TileTagType("is_visible")
    NO_BLOCKING_TILE = TileTagType("no_blocking_tile")
    ACTOR = TileTagType("actor")


class DamageType(SimpleNamespace):
    """
    Damage types
    """

    BURN = DamageTypeType("burn")
    CHEMICAL = DamageTypeType("chemical")
    ASTRAL = DamageTypeType("astral")
    COLD = DamageTypeType("cold")
    MUNDANE = DamageTypeType("mundane")


class ReactionTrigger(SimpleNamespace):
    """
    Type of trigger for the affliction
    """

    MOVE = ReactionTriggerType("move")
    MOVED = ReactionTriggerType("moved")
    PROXIMITY = ReactionTriggerType("proximity")
    TAKE_DAMAGE = ReactionTriggerType("take_damage")
    DEAL_DAMAGE = ReactionTriggerType("deal_damage")
    KILL = ReactionTriggerType("kill")
    DIE = ReactionTriggerType("die")
    COLLISION = ReactionTriggerType("collision")
    STAT_AFFECTED = ReactionTriggerType("stat_affected")
    CAUSED_AFFECT_STAT = ReactionTriggerType("caused_affect_stat")
    COOLDOWN_AFFECTED = ReactionTriggerType("cooldown_affected")
    CAUSED_AFFECT_COOLDOWN = ReactionTriggerType("caused_affect_cooldown")
    AFFLICTED = ReactionTriggerType("afflicted")
    CAUSED_AFFLICTION = ReactionTriggerType("caused_affliction")


class AfflictionCategory(SimpleNamespace):
    """
    Boon or Bane
    """

    BANE = AfflictionCategoryType("boon")
    BOON = AfflictionCategoryType("bane")


class TargetingMethod(SimpleNamespace):
    """
    Specify the way in which as skill is targeted
    """

    AUTO = TargetingMethodType("auto")
<<<<<<< HEAD
    TILE = TargetingMethodType("tile")
    DIRECTION = TargetingMethodType("direction")
=======
    TILE = TargetingMethodType("tile") # should be called TILE
    LINE_OF_SIGHT = TargetingMethodType("line")
>>>>>>> 6b35521c


class Shape(SimpleNamespace):
    """
    When to trigger the afflictions
    """

    TARGET = ShapeType("target")  # single target
    SQUARE = ShapeType("square")
    CIRCLE = ShapeType("circle")
    CROSS = ShapeType("cross")
    CONE = ShapeType("cone")


class TerrainCollision(SimpleNamespace):
    """
    What to do when a skill hits terrain
    """

    REFLECT = TerrainCollisionType("reflect")  # bounce back
    ACTIVATE = TerrainCollisionType("activate")  # trigger effects
    FIZZLE = TerrainCollisionType("fizzle")  # kill self


class TravelMethod(SimpleNamespace):
    """
    How the skill travels
    """

    STANDARD = TravelMethodType("standard")  # travels tile by tile
    ARC = TravelMethodType("arc")  # only impacts last tile in range, can reflect if hits terrain early.


class ProjectileExpiry(SimpleNamespace):
    """
    What happens when the skill reaches the range limit
    """

    FIZZLE = ProjectileExpiryType("fizzle")
    ACTIVATE = ProjectileExpiryType("activate")


class ProjectileSpeed(SimpleNamespace):
    """
    The speed at which a projectile travels; how much time to move a tile.
    N.B. does not use base move_cost
    """

    # N.B external values  must be actively mapped to these on load as they are not held as strings
    SLOW = ProjectileSpeedType(10)
    AVERAGE = ProjectileSpeedType(int(SLOW / 2))
    FAST = ProjectileSpeedType(int(AVERAGE / 2))
    INSTANT = ProjectileSpeedType(0)


class TileCategory(SimpleNamespace):
    """
    The type of tile to be placed. Used in Dungen only.
    """

    FLOOR = TileCategoryType("floor")
    WALL = TileCategoryType("wall")
    ACTOR = TileCategoryType("actor")
    DEBUG = TileCategoryType("debug")
    PLAYER = TileCategoryType("player")


class Height(SimpleNamespace):
    """
    How tall an entity is.
    """

    MIN = HeightType(1)
    DIMINUTIVE = HeightType(2)
    MIDDLING = HeightType(3)
    LOFTY = HeightType(4)
    MAX = HeightType(5)<|MERGE_RESOLUTION|>--- conflicted
+++ resolved
@@ -348,13 +348,8 @@
     """
 
     AUTO = TargetingMethodType("auto")
-<<<<<<< HEAD
-    TILE = TargetingMethodType("tile")
-    DIRECTION = TargetingMethodType("direction")
-=======
     TILE = TargetingMethodType("tile") # should be called TILE
     LINE_OF_SIGHT = TargetingMethodType("line")
->>>>>>> 6b35521c
 
 
 class Shape(SimpleNamespace):
