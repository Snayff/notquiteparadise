from __future__ import annotations

import os
from enum import auto, IntEnum
from pathlib import Path
from types import SimpleNamespace
from typing import NewType, Tuple, Union

import pygame
import tcod

######################## TOP LEVEL CONSTANTS ######################################

<<<<<<< HEAD
VERSION = "0.136.0"  # DONT FORGET TO UPDATE SPHINX VERSION
DEBUG_START = True  # Whether to start directly in debug map

=======
VERSION = "0.138.0"  # DONT FORGET TO UPDATE SPHINX VERSION
DEBUG_START = True  # Whether to start directly in debug map
>>>>>>> 8a3b0793

MAX_SKILLS = 6
MAX_SAVES = 1
TILE_SIZE = 32
ICON_IN_TEXT_SIZE = TILE_SIZE // 4
ICON_SIZE = TILE_SIZE // 2
GAP_SIZE = 2
SKILL_BUTTON_SIZE = 32
INFINITE = 999
MAX_ACTIVATION_DISTANCE = 5  # this is how far from the player an entity can be and still be considered active
FOV_LIGHT_WALLS = True
FOV_ALGORITHM = tcod.FOV_RESTRICTIVE
MAP_BORDER_SIZE = 4

######################## PATHS ######################################

ROOT_PATH = Path(__file__).parent.parent.parent.parent  # constants.py is three directories deep

# to move up from docs and handle being in Ubuntu in CI
if "GENERATING_SPHINX_DOCS" in os.environ:
    ROOT_PATH = ROOT_PATH / os.pardir

DATA_PATH = ROOT_PATH / "data/"
ASSET_PATH = ROOT_PATH / "assets/"
IMAGE_NOT_FOUND_PATH = ASSET_PATH / "debug/image_not_found.png"
SAVE_PATH = DATA_PATH / "saves/"

######################## NEW TYPES ######################################
# NewType guarantees you don't accidentally pass in a normal str instead of a value explicitly defined as a member of
# that NewType, and that you don't treat that member as a normal str.

InputIntentType = NewType("InputIntentType", str)
PrimaryStatType = NewType("PrimaryStatType", str)
SecondaryStatType = NewType("SecondaryStatType", str)
ResourceType = NewType("ResourceType", str)
TargetTagType = NewType("TargetTagType", str)
DamageTypeType = NewType("DamageTypeType", str)
HitTypeType = NewType("HitTypeType", str)
EffectTypeType = NewType("EffectTypeType", str)
AfflictionCategoryType = NewType("AfflictionCategoryType", str)
ShapeType = NewType("ShapeType", str)
TerrainCollisionType = NewType("TerrainCollisionType", str)
TravelMethodType = NewType("TravelMethodType", str)
ProjectileExpiryType = NewType("ProjectileExpiryType", str)
ProjectileSpeedType = NewType("ProjectileSpeedType", int)
DirectionType = NewType("DirectionType", Tuple[int, int])
TargetingMethodType = NewType("TargetingMethodType", str)
TraitGroupType = NewType("TraitGroupType", str)
ReactionTriggerType = NewType("ReactionTriggerType", str)
TileCategoryType = NewType("TileCategoryType", str)
HeightType = NewType("HeightType", int)


#################### INTERNAL, NON-SERIALISED ###########################################


class EventType(IntEnum):
    """ The types of possible customer pygame events. """

    INPUT = auto()
    GAME = auto()
    INTERACTION = auto()


class InputEvent(IntEnum):
    """
    Custom pygame event names triggered by input. These need to be interpreted into intents.
    """

    TILE_CLICK = pygame.USEREVENT + 1
    SKILL_BAR_CLICK = pygame.USEREVENT + 2


class GameEvent(IntEnum):
    """
    Custom pygame event names triggered by the game
    """

    EXIT_MENU = pygame.USEREVENT + 100
    NEW_GAME = pygame.USEREVENT + 101
    LOAD_GAME = pygame.USEREVENT + 102
    EXIT_GAME = pygame.USEREVENT + 103
    WIN_CONDITION_MET = pygame.USEREVENT + 104
    START_GAME = pygame.USEREVENT + 105
    NEW_TURN = pygame.USEREVENT + 106
    END_TURN = pygame.USEREVENT + 107
    NEW_ROUND = pygame.USEREVENT + 108
    END_ROUND = pygame.USEREVENT + 109


class InteractionEvent(IntEnum):
    """
    Custom pygame events to trigger interactions. Think of these as categories for Reaction Triggers.
    """

    MOVE = pygame.USEREVENT + 200
    DAMAGE = pygame.USEREVENT + 201
    AFFECT_STAT = pygame.USEREVENT + 202
    AFFECT_COOLDOWN = pygame.USEREVENT + 203
    AFFLICTION = pygame.USEREVENT + 204


class RenderLayer(IntEnum):
    """
    The possible render layers. Lower number is further down the stack.
    """

    BOTTOM = 10
    TILE = 20
    TERRAIN = 30
    ACTOR = 40
    UI_BASE = 50
    UI_WINDOW = 60


class GameState(IntEnum):
    """
    States the game can be in.
    """

    LOADING = 1  # while loading, to prevent key press.
    GAME_MAP = 2  # while player moving around the game_map
    PLAYER_DEAD = 3  # while player is dead
    TARGETING = 4  # while player is targeting
    EXITING = 5  # while exiting
    DEVELOPER = 6  # while using dev mode
    MENU = 7  # while using a menu


class UIElement(IntEnum):
    """
    The different, single instance UI elements
    """

<<<<<<< HEAD
    MESSAGE_LOG = UIElementType("message_log")
    ACTOR_INFO = UIElementType("actor_info")
    SKILL_BAR = UIElementType("skill_bar")
    ENTITY_QUEUE = UIElementType("entity_queue")
    TILE_INFO = UIElementType("tile_info")
    DUNGEN_VIEWER = UIElementType("dungen_viewer")
    TITLE_SCREEN = UIElementType("title_screen")
    CHARACTER_SELECTOR = UIElementType("character_selector")
=======
    MESSAGE_LOG = auto()
    ACTOR_INFO = auto()
    SKILL_BAR = auto()
    ENTITY_QUEUE = auto()
    CAMERA = auto()
    TILE_INFO = auto()
    DUNGEN_VIEWER = auto()
    TITLE_SCREEN = auto()
    CHARACTER_SELECTOR = auto()


#################### EXTERNAL ###########################################
# i.e used in the data files
>>>>>>> 8a3b0793


class InputIntent(SimpleNamespace):
    """
    Values of the conversion from input to intent. Strings.
    """

    UP = InputIntentType("up")
    DOWN = InputIntentType("down")
    LEFT = InputIntentType("left")
    RIGHT = InputIntentType("right")
    UP_RIGHT = InputIntentType("up_right")
    UP_LEFT = InputIntentType("up_left")
    DOWN_RIGHT = InputIntentType("down_right")
    DOWN_LEFT = InputIntentType("down_left")
    CONFIRM = InputIntentType("confirm")
    CANCEL = InputIntentType("cancel")
    EXIT = InputIntentType("exit")
    DEBUG_TOGGLE = InputIntentType("debug_toggle")
    SKILL0 = InputIntentType("skill0")
    SKILL1 = InputIntentType("skill1")
    SKILL2 = InputIntentType("skill2")
    SKILL3 = InputIntentType("skill3")
    SKILL4 = InputIntentType("skill4")
    SKILL5 = InputIntentType("skill5")
    REFRESH_DATA = InputIntentType("refresh_data")
    DEV_TOGGLE = InputIntentType("dev_toggle")
    ACTOR_INFO_TOGGLE = InputIntentType("actor_info_toggle")
    BURST_PROFILE = InputIntentType("burst_profile")
    TEST = InputIntentType("test")
    DUNGEON_DEV_VIEW = InputIntentType("dungeon_dev_toggle")
    TOGGLE_UI = InputIntentType("toggle_ui")


class Direction(SimpleNamespace):
    """
    Holds a tuple as (x, y) for the relative direction.
    """

    # N.B external values must be actively mapped to these on load as they are not held as strings
    UP_LEFT = DirectionType((-1, -1))
    UP = DirectionType((0, -1))
    UP_RIGHT = DirectionType((1, -1))
    LEFT = DirectionType((-1, 0))
    CENTRE = DirectionType((0, 0))
    RIGHT = DirectionType((1, 0))
    DOWN_LEFT = DirectionType((-1, 1))
    DOWN = DirectionType((0, 1))
    DOWN_RIGHT = DirectionType((1, 1))


class PrimaryStat(SimpleNamespace):
    """
    Primary stats. Values are strings.
    """

    VIGOUR = PrimaryStatType("vigour")
    CLOUT = PrimaryStatType("clout")
    SKULLDUGGERY = PrimaryStatType("skullduggery")
    BUSTLE = PrimaryStatType("bustle")
    EXACTITUDE = PrimaryStatType("exactitude")


class SecondaryStat(SimpleNamespace):
    """
    Secondary stats
    """

    MAX_HEALTH = SecondaryStatType("max_health")
    MAX_STAMINA = SecondaryStatType("max_stamina")
    HEALTH = SecondaryStatType("health")
    STAMINA = SecondaryStatType("stamina")
    ACCURACY = SecondaryStatType("accuracy")
    RESIST_BURN = SecondaryStatType("resist_burn")
    RESIST_CHEMICAL = SecondaryStatType("resist_chemical")
    RESIST_ASTRAL = SecondaryStatType("resist_astral")
    RESIST_COLD = SecondaryStatType("resist_cold")
    RESIST_MUNDANE = SecondaryStatType("resist_mundane")
    SIGHT_RANGE = SecondaryStatType("sight_range")
    RUSH = SecondaryStatType("rush")


class Resource(SimpleNamespace):
    """
    Resources that can be used. Must map to secondary stats.
    """

    HEALTH = ResourceType("health")
    STAMINA = ResourceType("stamina")


class HitType(SimpleNamespace):
    """
    The value of each hit type. The value is the starting amount.
    """

    GRAZE = HitTypeType("graze")
    HIT = HitTypeType("hit")
    CRIT = HitTypeType("crit")


class TraitGroup(SimpleNamespace):
    """
    The types of player traits
    """

    PEOPLE = TraitGroupType("people")
    SAVVY = TraitGroupType("savvy")
    HOMELAND = TraitGroupType("homeland")
    NPC = TraitGroupType("npc")


class EffectType(SimpleNamespace):
    """
    Types of effects
    """

    APPLY_AFFLICTION = EffectTypeType("apply_affliction")
    DAMAGE = EffectTypeType("damage")
    MOVE = EffectTypeType("move")
    AFFECT_STAT = EffectTypeType("affect_stat")
    AFFECT_COOLDOWN = EffectTypeType("affect_cooldown")
    ALTER_TERRAIN = EffectTypeType("alter_terrain")


class TargetTag(SimpleNamespace):
    """
    Types of target
    """

    SELF = TargetTagType("self")
    OTHER_ENTITY = TargetTagType("other_entity")
    NO_ENTITY = TargetTagType("no_entity")
    ANY = TargetTagType("any")
    OPEN_SPACE = TargetTagType("open_space")
    BLOCKED_MOVEMENT = TargetTagType("blocked_movement")
    IS_VISIBLE = TargetTagType("is_visible")
    NO_BLOCKING_TILE = TargetTagType("no_blocking_tile")
    ACTOR = TargetTagType("actor")


class DamageType(SimpleNamespace):
    """
    Damage types
    """

    BURN = DamageTypeType("burn")
    CHEMICAL = DamageTypeType("chemical")
    ASTRAL = DamageTypeType("astral")
    COLD = DamageTypeType("cold")
    MUNDANE = DamageTypeType("mundane")


class ReactionTrigger(SimpleNamespace):
    """
    Type of trigger for the affliction
    """

    MOVE = ReactionTriggerType("move")
    MOVED = ReactionTriggerType("moved")
    PROXIMITY = ReactionTriggerType("proximity")
    TAKE_DAMAGE = ReactionTriggerType("take_damage")
    DEAL_DAMAGE = ReactionTriggerType("deal_damage")
    KILL = ReactionTriggerType("kill")
    DIE = ReactionTriggerType("die")
    COLLISION = ReactionTriggerType("collision")
    STAT_AFFECTED = ReactionTriggerType("stat_affected")
    CAUSED_AFFECT_STAT = ReactionTriggerType("caused_affect_stat")
    COOLDOWN_AFFECTED = ReactionTriggerType("cooldown_affected")
    CAUSED_AFFECT_COOLDOWN = ReactionTriggerType("caused_affect_cooldown")
    AFFLICTED = ReactionTriggerType("afflicted")
    CAUSED_AFFLICTION = ReactionTriggerType("caused_affliction")


class AfflictionCategory(SimpleNamespace):
    """
    Boon or Bane
    """

    BANE = AfflictionCategoryType("boon")
    BOON = AfflictionCategoryType("bane")


class TargetingMethod(SimpleNamespace):
    """
    Specify the way in which as skill is targeted
    """

    AUTO = TargetingMethodType("auto")
    TARGET = TargetingMethodType("target")


class Shape(SimpleNamespace):
    """
    When to trigger the afflictions
    """

    TARGET = ShapeType("target")  # single target
    SQUARE = ShapeType("square")
    CIRCLE = ShapeType("circle")
    CROSS = ShapeType("cross")
    CONE = ShapeType("cone")


class TerrainCollision(SimpleNamespace):
    """
    What to do when a skill hits terrain
    """

    REFLECT = TerrainCollisionType("reflect")  # bounce back
    ACTIVATE = TerrainCollisionType("activate")  # trigger effects
    FIZZLE = TerrainCollisionType("fizzle")  # kill self


class TravelMethod(SimpleNamespace):
    """
    How the skill travels
    """

    STANDARD = TravelMethodType("standard")  # travels tile by tile
    ARC = TravelMethodType("arc")  # only impacts last tile in range, can reflect if hits terrain early.


class ProjectileExpiry(SimpleNamespace):
    """
    What happens when the skill reaches the range limit
    """

    FIZZLE = ProjectileExpiryType("fizzle")
    ACTIVATE = ProjectileExpiryType("activate")


class ProjectileSpeed(SimpleNamespace):
    """
    The speed at which a projectile travels; how much time to move a tile.
    N.B. does not use base move_cost
    """

    # N.B external values  must be actively mapped to these on load as they are not held as strings
    SLOW = ProjectileSpeedType(10)
    AVERAGE = ProjectileSpeedType(int(SLOW / 2))
    FAST = ProjectileSpeedType(int(AVERAGE / 2))
    INSTANT = ProjectileSpeedType(0)


class TileCategory(SimpleNamespace):
    """
    The type of tile to be placed. Used in Dungen only.
    """

    FLOOR = TileCategoryType("floor")
    WALL = TileCategoryType("wall")
    ACTOR = TileCategoryType("actor")
    DEBUG = TileCategoryType("debug")
    PLAYER = TileCategoryType("player")


class Height(SimpleNamespace):
    """
    How tall an entity is.
    """

    MIN = HeightType(1)
    DIMINUTIVE = HeightType(2)
    MIDDLING = HeightType(3)
    LOFTY = HeightType(4)
    MAX = HeightType(5)<|MERGE_RESOLUTION|>--- conflicted
+++ resolved
@@ -11,14 +11,8 @@
 
 ######################## TOP LEVEL CONSTANTS ######################################
 
-<<<<<<< HEAD
-VERSION = "0.136.0"  # DONT FORGET TO UPDATE SPHINX VERSION
-DEBUG_START = True  # Whether to start directly in debug map
-
-=======
 VERSION = "0.138.0"  # DONT FORGET TO UPDATE SPHINX VERSION
 DEBUG_START = True  # Whether to start directly in debug map
->>>>>>> 8a3b0793
 
 MAX_SKILLS = 6
 MAX_SAVES = 1
@@ -153,30 +147,14 @@
     The different, single instance UI elements
     """
 
-<<<<<<< HEAD
-    MESSAGE_LOG = UIElementType("message_log")
-    ACTOR_INFO = UIElementType("actor_info")
-    SKILL_BAR = UIElementType("skill_bar")
-    ENTITY_QUEUE = UIElementType("entity_queue")
-    TILE_INFO = UIElementType("tile_info")
-    DUNGEN_VIEWER = UIElementType("dungen_viewer")
-    TITLE_SCREEN = UIElementType("title_screen")
-    CHARACTER_SELECTOR = UIElementType("character_selector")
-=======
-    MESSAGE_LOG = auto()
-    ACTOR_INFO = auto()
-    SKILL_BAR = auto()
-    ENTITY_QUEUE = auto()
-    CAMERA = auto()
-    TILE_INFO = auto()
-    DUNGEN_VIEWER = auto()
-    TITLE_SCREEN = auto()
-    CHARACTER_SELECTOR = auto()
-
-
-#################### EXTERNAL ###########################################
-# i.e used in the data files
->>>>>>> 8a3b0793
+MESSAGE_LOG = auto()
+ACTOR_INFO = auto()
+SKILL_BAR = auto()
+ENTITY_QUEUE = auto()
+TILE_INFO = auto()
+DUNGEN_VIEWER = auto()
+TITLE_SCREEN = auto()
+CHARACTER_SELECTOR = auto()
 
 
 class InputIntent(SimpleNamespace):
