--- conflicted
+++ resolved
@@ -115,11 +115,7 @@
 
 
 def _load_base_stat_primary_data():
-<<<<<<< HEAD
     with open(str(DATA_PATH / "game/base_stats_primary.json")) as file:
-=======
-    with open(DATA_PATH + "game/base_stats_primary.json") as file:
->>>>>>> 2409d8a7
         data = json.load(file, object_hook=deserialise_dataclasses)
 
     global BASE_STATS_PRIMARY
