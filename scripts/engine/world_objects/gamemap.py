--- conflicted
+++ resolved
@@ -1,19 +1,13 @@
 from __future__ import annotations
 
-<<<<<<< HEAD
 import logging
-from typing import Any, Dict, List
+import json
 
-from scripts.engine import utility
-from scripts.engine.core.constants import TILE_SIZE
-=======
-from typing import List, Tuple, Dict, Any
-from scripts.engine.world_objects.world_gen import DungeonGeneration
+from typing import Any, Dict, List, Tuple
 from scripts.engine.world_objects.entity_gen import EntityGeneration, EntityPool
->>>>>>> be10a10a
 from scripts.engine.world_objects.tile import Tile
 from snecs.typedefs import EntityID
-import json
+from scripts.engine.world_objects.world_gen import DungeonGeneration
 
 
 class GameMap:
@@ -21,20 +15,23 @@
     object to hold tile and fov
     """
     def __init__(self, seed: int, algorithm_name: str, width: int, height: int):
-        self.tiles: List[List[Tile]] = []
-        self.rooms: List[Tuple[Tuple[int, int], List[List[int]]]] = []
-        self.width = width
-        self.height = height
-        self.seed = seed
-        self.world_gen = DungeonGeneration(seed, algorithm_name, width, height)
-        tiles, rooms, tunnels = self.world_gen.generate()
-        self.tiles = tiles
-        self.rooms = rooms
+        self.width: int = width
+        self.height: int = height
+        self.seed: int = seed
+        self.algorithm_name: str = algorithm_name
+
+        world_gen = DungeonGeneration(seed, algorithm_name, width, height)
+        tiles, rooms, tunnels = world_gen.generate()
+
+        self.tiles: List[List[Tile]] = tiles
+        self.rooms: List[Tuple[Tuple[int, int], List[List[int]]]] = rooms
         self.tunnels = tunnels
+        self.world_gen_info = world_gen.get_gen_info()
+
         self.entity_gen = EntityGeneration(self.seed, self.rooms)
         self.actors_per_room: Dict[int, List[EntityID]] = {}
 
-    def populate(self, pool: EntityPool):
+    def populate(self, pool: EntityPool) -> Tuple[List[EntityID], List[EntityID]]:
         """
         Populate the gamemap with entities and players
         :return: The players and actors spawned
@@ -54,7 +51,7 @@
         rooms = self.rooms
         i = 0
         for room_pos, room_cells in rooms:
-            area = self.world_gen.calculate_room_area(room_cells)
+            area = self.calculate_room_area(room_cells)
             rooms_data[f"{i}"] = {
                 "area": area,
                 "actors": len(self.actors_per_room[i]),
@@ -62,7 +59,7 @@
             }
             i += 1
 
-        gen_content = self.world_gen.get_gen_info()
+        gen_content = self.world_gen_info
         content = {
             **gen_content,
             'rooms': rooms_data
@@ -70,61 +67,17 @@
         with open(path, 'w') as fp:
             fp.write(json.dumps(content, indent=2))
 
-
-
-<<<<<<< HEAD
-        # FIXME - move all the below out of game map to map gen
-        floor_sprite_path = "assets/world/placeholder/_test.png"
-        floor_sprite = utility.get_image("assets/world/placeholder/_test.png", (TILE_SIZE, TILE_SIZE))
-        wall_sprite_path = "assets/world/placeholder/_testWall.png"
-        wall_sprite = utility.get_image("assets/world/placeholder/_testWall.png", (TILE_SIZE, TILE_SIZE))
-
-        # populate map with tiles
-        for x in range(self.width):
-            # give each new row an empty list
-            self.tiles.append([])
-            for y in range(self.height):
-                # add to the column
-                self.tiles[x].append(Tile(x, y, floor_sprite, floor_sprite_path))
-        
-        
-        # create an outer ring of walls
-        for x in range(self.width):
-            top_tile = self.tiles[x][0]
-            bottom_tile = self.tiles[x][self.height - 1]
-            
-            top_tile.sprite = bottom_tile.sprite = wall_sprite
-            top_tile.sprite_path = bottom_tile.sprite_path = wall_sprite_path
-            top_tile.blocks_movement = bottom_tile.blocks_movement = True
-            top_tile.blocks_sight = bottom_tile.blocks_sight = True
-        
-        for y in range(self.height):
-            left_tile = self.tiles[0][y]
-            right_tile = self.tiles[self.width - 1][y]
-
-            left_tile.sprite = right_tile.sprite = wall_sprite
-            left_tile.sprite_path = right_tile.sprite_path = wall_sprite_path
-            left_tile.blocks_movement = right_tile.blocks_movement = True
-            left_tile.blocks_sight = right_tile.blocks_sight = True
-        
-        # create some walls for testing
-        wall1 = self.tiles[3][4]
-        wall1.blocks_sight = True
-        wall1.blocks_movement = True
-        wall1.sprite = wall_sprite
-        wall1.sprite_path = wall_sprite_path
-
-        wall2 = self.tiles[6][7]
-        wall2.blocks_sight = True
-        wall2.blocks_movement = True
-        wall2.sprite = wall_sprite
-        wall2.sprite_path = wall_sprite_path
-
-        wall3 = self.tiles[6][4]
-        wall3.blocks_sight = True
-        wall3.blocks_movement = True
-        wall3.sprite = wall_sprite
-        wall3.sprite_path = wall_sprite_path
+    def calculate_room_area(self, room_cells: List[List[int]]) -> int:
+        """
+        Calculate the area of a room based on the cells given
+        """
+        area = 0
+        for i in range(len(room_cells)):
+            for j in range(len(room_cells[i])):
+                if room_cells[i][j] == 0:
+                    area += 1
+        # take into account the door slot
+        return area + 1
 
     def serialise(self) -> Dict[str, Any]:
         """
@@ -143,7 +96,9 @@
         _dict = {
             "width": self.width,
             "height": self.height,
-            "tiles": tiles
+            "tiles": tiles,
+            "algorithm_name": self.algorithm_name,
+            "seed": self.seed
         }
         return _dict
 
@@ -153,6 +108,8 @@
         Loads the details from the serialised data back into the GameMap.
         """
         try:
+            seed = serialised["seed"]
+            algo_name = serialised["algorithm_name"]
             width = serialised["width"]
             height = serialised["height"]
 
@@ -162,11 +119,9 @@
                 for y in range(height):
                     tiles[x].append(Tile.deserialise(serialised["tiles"][x][y]))
 
-            game_map = GameMap(width, height)
+            game_map = GameMap(seed, algo_name, width, height)
             game_map.tiles = tiles
             return game_map
         except KeyError as e:
             logging.warning(f"GameMap.Deserialise: Incorrect key ({e.args[0]}) given. Data not loaded correctly.")
-            raise Exception  # throw exception to hit outer error handler and exit
-=======
->>>>>>> be10a10a
+            raise Exception  # throw exception to hit outer error handler and exit